--- conflicted
+++ resolved
@@ -118,18 +118,6 @@
         raise IOError("File '{}' is not a DXF file.".format(filename))
 
     info = dxf_file_info(filename)
-<<<<<<< HEAD
-    en = ""
-    if encoding is not None:
-        en = encoding
-    else:
-        en = info.encoding
-    with open(filename, mode='rt', encoding=en, errors='ignore') as fp:
-        doc = read(fp, legacy_mode=legacy_mode, filter_stack=filter_stack)
-
-    doc.filename = filename
-    doc.encoding = en
-=======
     if encoding is not None:
         # override default encodings if absolute necessary
         info.encoding = encoding
@@ -141,7 +129,7 @@
         # store overridden encoding if supported by AutoCAD, else default encoding 'cp1252' is used
         # as document encoding.
         doc.encoding = encoding
->>>>>>> 6e7ac491
+
     return doc
 
 
